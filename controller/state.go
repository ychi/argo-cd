package controller

import (
	"context"
	"encoding/json"
	"fmt"
	"time"

	log "github.com/sirupsen/logrus"
	"github.com/yudai/gojsondiff"
	metav1 "k8s.io/apimachinery/pkg/apis/meta/v1"
	"k8s.io/apimachinery/pkg/apis/meta/v1/unstructured"
	"k8s.io/apimachinery/pkg/runtime/schema"
	"k8s.io/apimachinery/pkg/types"
	"k8s.io/client-go/tools/cache"

	"github.com/argoproj/argo-cd/common"
	statecache "github.com/argoproj/argo-cd/controller/cache"
	"github.com/argoproj/argo-cd/controller/metrics"
	"github.com/argoproj/argo-cd/pkg/apis/application/v1alpha1"
	appv1 "github.com/argoproj/argo-cd/pkg/apis/application/v1alpha1"
	appclientset "github.com/argoproj/argo-cd/pkg/client/clientset/versioned"
	"github.com/argoproj/argo-cd/reposerver/apiclient"
	"github.com/argoproj/argo-cd/util"
	"github.com/argoproj/argo-cd/util/argo"
	"github.com/argoproj/argo-cd/util/db"
	"github.com/argoproj/argo-cd/util/diff"
	"github.com/argoproj/argo-cd/util/health"
	hookutil "github.com/argoproj/argo-cd/util/hook"
	kubeutil "github.com/argoproj/argo-cd/util/kube"
	"github.com/argoproj/argo-cd/util/resource"
	"github.com/argoproj/argo-cd/util/resource/ignore"
	"github.com/argoproj/argo-cd/util/settings"
	"github.com/argoproj/argo-cd/util/stats"
)

type managedResource struct {
	Target    *unstructured.Unstructured
	Live      *unstructured.Unstructured
	Diff      diff.DiffResult
	Group     string
	Version   string
	Kind      string
	Namespace string
	Name      string
	Hook      bool
}

func GetLiveObjs(res []managedResource) []*unstructured.Unstructured {
	objs := make([]*unstructured.Unstructured, len(res))
	for i := range res {
		objs[i] = res[i].Live
	}
	return objs
}

type ResourceInfoProvider interface {
	IsNamespaced(server string, gk schema.GroupKind) (bool, error)
}

// AppStateManager defines methods which allow to compare application spec and actual application state.
type AppStateManager interface {
	CompareAppState(app *v1alpha1.Application, project *appv1.AppProject, revision string, source v1alpha1.ApplicationSource, noCache bool, localObjects []string) *comparisonResult
	SyncAppState(app *v1alpha1.Application, state *v1alpha1.OperationState)
}

type comparisonResult struct {
	syncStatus       *v1alpha1.SyncStatus
	healthStatus     *v1alpha1.HealthStatus
	resources        []v1alpha1.ResourceStatus
	managedResources []managedResource
	hooks            []*unstructured.Unstructured
	diffNormalizer   diff.Normalizer
	appSourceType    v1alpha1.ApplicationSourceType
	// timings maps phases of comparison to the duration it took to complete (for statistical purposes)
	timings map[string]time.Duration
}

func (cr *comparisonResult) targetObjs() []*unstructured.Unstructured {
	objs := cr.hooks
	for _, r := range cr.managedResources {
		if r.Target != nil {
			objs = append(objs, r.Target)
		}
	}
	return objs
}

// appStateManager allows to compare applications to git
type appStateManager struct {
	metricsServer  *metrics.MetricsServer
	db             db.ArgoDB
	settingsMgr    *settings.SettingsManager
	appclientset   appclientset.Interface
	projInformer   cache.SharedIndexInformer
	kubectl        kubeutil.Kubectl
	repoClientset  apiclient.Clientset
	liveStateCache statecache.LiveStateCache
	namespace      string
}

func (m *appStateManager) getRepoObjs(app *v1alpha1.Application, source v1alpha1.ApplicationSource, appLabelKey, revision string, noCache bool) ([]*unstructured.Unstructured, []*unstructured.Unstructured, *apiclient.ManifestResponse, error) {
	ts := stats.NewTimingStats()
	helmRepos, err := m.db.ListHelmRepositories(context.Background())
	if err != nil {
		return nil, nil, nil, err
	}
	ts.AddCheckpoint("helm_ms")
	repo, err := m.db.GetRepository(context.Background(), source.RepoURL)
	if err != nil {
		return nil, nil, nil, err
	}
	ts.AddCheckpoint("repo_ms")
	conn, repoClient, err := m.repoClientset.NewRepoServerClient()
	if err != nil {
		return nil, nil, nil, err
	}
	defer util.Close(conn)

	if revision == "" {
		revision = source.TargetRevision
	}

	plugins, err := m.settingsMgr.GetConfigManagementPlugins()
	if err != nil {
		return nil, nil, nil, err
	}
	ts.AddCheckpoint("plugins_ms")
	tools := make([]*appv1.ConfigManagementPlugin, len(plugins))
	for i := range plugins {
		tools[i] = &plugins[i]
	}

	kustomizeSettings, err := m.settingsMgr.GetKustomizeSettings()
	if err != nil {
		return nil, nil, nil, err
	}
	kustomizeOptions, err := kustomizeSettings.GetOptions(app.Spec.Source)
	if err != nil {
		return nil, nil, nil, err
	}
	ts.AddCheckpoint("build_options_ms")
	serverVersion, apiGroups, err := m.liveStateCache.GetVersionsInfo(app.Spec.Destination.Server)
	if err != nil {
		return nil, nil, nil, err
	}
	ts.AddCheckpoint("version_ms")
	manifestInfo, err := repoClient.GenerateManifest(context.Background(), &apiclient.ManifestRequest{
		Repo:              repo,
		Repos:             helmRepos,
		Revision:          revision,
		NoCache:           noCache,
		AppLabelKey:       appLabelKey,
		AppLabelValue:     app.Name,
		Namespace:         app.Spec.Destination.Namespace,
		ApplicationSource: &source,
		Plugins:           tools,
<<<<<<< HEAD
		KustomizeOptions: &appv1.KustomizeOptions{
			BuildOptions: buildOptions,
		},
		KubeVersion: serverVersion,
		ApiVersions: argo.APIGroupsToVersions(apiGroups),
=======
		KustomizeOptions:  kustomizeOptions,
		KubeVersion:       serverVersion,
		ApiVersions:       argo.APIGroupsToVersions(apiGroups),
>>>>>>> 20d56730
	})
	if err != nil {
		return nil, nil, nil, err
	}
	ts.AddCheckpoint("manifests_ms")
	targetObjs, hooks, err := unmarshalManifests(manifestInfo.Manifests)
	if err != nil {
		return nil, nil, nil, err
	}
	ts.AddCheckpoint("unmarshal_ms")
	logCtx := log.WithField("application", app.Name)
	for k, v := range ts.Timings() {
		logCtx = logCtx.WithField(k, v.Milliseconds())
	}
	logCtx = logCtx.WithField("time_ms", time.Since(ts.StartTime).Milliseconds())
	logCtx.Info("getRepoObjs stats")
	return targetObjs, hooks, manifestInfo, nil
}

func unmarshalManifests(manifests []string) ([]*unstructured.Unstructured, []*unstructured.Unstructured, error) {
	targetObjs := make([]*unstructured.Unstructured, 0)
	hooks := make([]*unstructured.Unstructured, 0)
	for _, manifest := range manifests {
		obj, err := v1alpha1.UnmarshalToUnstructured(manifest)
		if err != nil {
			return nil, nil, err
		}
		if obj == nil || ignore.Ignore(obj) {
			continue
		}
		if hookutil.IsHook(obj) {
			hooks = append(hooks, obj)
		} else {
			targetObjs = append(targetObjs, obj)
		}
	}
	return targetObjs, hooks, nil
}

func DeduplicateTargetObjects(
	server string,
	namespace string,
	objs []*unstructured.Unstructured,
	infoProvider ResourceInfoProvider,
) ([]*unstructured.Unstructured, []v1alpha1.ApplicationCondition, error) {

	targetByKey := make(map[kubeutil.ResourceKey][]*unstructured.Unstructured)
	for i := range objs {
		obj := objs[i]
		isNamespaced, err := infoProvider.IsNamespaced(server, obj.GroupVersionKind().GroupKind())
		if err != nil {
			return objs, nil, err
		}
		if !isNamespaced {
			obj.SetNamespace("")
		} else if obj.GetNamespace() == "" {
			obj.SetNamespace(namespace)
		}
		key := kubeutil.GetResourceKey(obj)
		targetByKey[key] = append(targetByKey[key], obj)
	}
	conditions := make([]v1alpha1.ApplicationCondition, 0)
	result := make([]*unstructured.Unstructured, 0)
	for key, targets := range targetByKey {
		if len(targets) > 1 {
			now := metav1.Now()
			conditions = append(conditions, appv1.ApplicationCondition{
				Type:               appv1.ApplicationConditionRepeatedResourceWarning,
				Message:            fmt.Sprintf("Resource %s appeared %d times among application resources.", key.String(), len(targets)),
				LastTransitionTime: &now,
			})
		}
		result = append(result, targets[len(targets)-1])
	}

	return result, conditions, nil
}

// dedupLiveResources handles removes live resource duplicates with the same UID. Duplicates are created in a separate resource groups.
// E.g. apps/Deployment produces duplicate in extensions/Deployment, authorization.openshift.io/ClusterRole produces duplicate in rbac.authorization.k8s.io/ClusterRole etc.
// The method removes such duplicates unless it was defined in git ( exists in target resources list ). At least one duplicate stays.
// If non of duplicates are in git at random one stays
func dedupLiveResources(targetObjs []*unstructured.Unstructured, liveObjsByKey map[kubeutil.ResourceKey]*unstructured.Unstructured) {
	targetObjByKey := make(map[kubeutil.ResourceKey]*unstructured.Unstructured)
	for i := range targetObjs {
		targetObjByKey[kubeutil.GetResourceKey(targetObjs[i])] = targetObjs[i]
	}
	liveObjsById := make(map[types.UID][]*unstructured.Unstructured)
	for k := range liveObjsByKey {
		obj := liveObjsByKey[k]
		if obj != nil {
			liveObjsById[obj.GetUID()] = append(liveObjsById[obj.GetUID()], obj)
		}
	}
	for id := range liveObjsById {
		objs := liveObjsById[id]

		if len(objs) > 1 {
			duplicatesLeft := len(objs)
			for i := range objs {
				obj := objs[i]
				resourceKey := kubeutil.GetResourceKey(obj)
				if _, ok := targetObjByKey[resourceKey]; !ok {
					delete(liveObjsByKey, resourceKey)
					duplicatesLeft--
					if duplicatesLeft == 1 {
						break
					}
				}
			}
		}
	}
}

func (m *appStateManager) getComparisonSettings(app *appv1.Application) (string, map[string]v1alpha1.ResourceOverride, diff.Normalizer, *settings.ResourcesFilter, error) {
	resourceOverrides, err := m.settingsMgr.GetResourceOverrides()
	if err != nil {
		return "", nil, nil, nil, err
	}
	appLabelKey, err := m.settingsMgr.GetAppInstanceLabelKey()
	if err != nil {
		return "", nil, nil, nil, err
	}
	diffNormalizer, err := argo.NewDiffNormalizer(app.Spec.IgnoreDifferences, resourceOverrides)
	if err != nil {
		return "", nil, nil, nil, err
	}
	resFilter, err := m.settingsMgr.GetResourcesFilter()
	if err != nil {
		return "", nil, nil, nil, err
	}
	return appLabelKey, resourceOverrides, diffNormalizer, resFilter, nil
}

// CompareAppState compares application git state to the live app state, using the specified
// revision and supplied source. If revision or overrides are empty, then compares against
// revision and overrides in the app spec.
func (m *appStateManager) CompareAppState(app *v1alpha1.Application, project *appv1.AppProject, revision string, source v1alpha1.ApplicationSource, noCache bool, localManifests []string) *comparisonResult {
	ts := stats.NewTimingStats()
	appLabelKey, resourceOverrides, diffNormalizer, resFilter, err := m.getComparisonSettings(app)
	ts.AddCheckpoint("settings_ms")

	// return unknown comparison result if basic comparison settings cannot be loaded
	if err != nil {
		return &comparisonResult{
			syncStatus: &v1alpha1.SyncStatus{
				ComparedTo: appv1.ComparedTo{Source: source, Destination: app.Spec.Destination},
				Status:     appv1.SyncStatusCodeUnknown,
			},
			healthStatus: &appv1.HealthStatus{Status: appv1.HealthStatusUnknown},
		}
	}

	// do best effort loading live and target state to present as much information about app state as possible
	failedToLoadObjs := false
	conditions := make([]v1alpha1.ApplicationCondition, 0)

	logCtx := log.WithField("application", app.Name)
	logCtx.Infof("Comparing app state (cluster: %s, namespace: %s)", app.Spec.Destination.Server, app.Spec.Destination.Namespace)

	var targetObjs []*unstructured.Unstructured
	var hooks []*unstructured.Unstructured
	var manifestInfo *apiclient.ManifestResponse
	now := metav1.Now()

	if len(localManifests) == 0 {
		targetObjs, hooks, manifestInfo, err = m.getRepoObjs(app, source, appLabelKey, revision, noCache)
		if err != nil {
			targetObjs = make([]*unstructured.Unstructured, 0)
			conditions = append(conditions, v1alpha1.ApplicationCondition{Type: v1alpha1.ApplicationConditionComparisonError, Message: err.Error(), LastTransitionTime: &now})
			failedToLoadObjs = true
		}
	} else {
		targetObjs, hooks, err = unmarshalManifests(localManifests)
		if err != nil {
			targetObjs = make([]*unstructured.Unstructured, 0)
			conditions = append(conditions, v1alpha1.ApplicationCondition{Type: v1alpha1.ApplicationConditionComparisonError, Message: err.Error(), LastTransitionTime: &now})
			failedToLoadObjs = true
		}
		manifestInfo = nil
	}
	ts.AddCheckpoint("git_ms")

	targetObjs, dedupConditions, err := DeduplicateTargetObjects(app.Spec.Destination.Server, app.Spec.Destination.Namespace, targetObjs, m.liveStateCache)
	if err != nil {
		conditions = append(conditions, v1alpha1.ApplicationCondition{Type: v1alpha1.ApplicationConditionComparisonError, Message: err.Error(), LastTransitionTime: &now})
	}
	conditions = append(conditions, dedupConditions...)
	for i := len(targetObjs) - 1; i >= 0; i-- {
		targetObj := targetObjs[i]
		gvk := targetObj.GroupVersionKind()
		if resFilter.IsExcludedResource(gvk.Group, gvk.Kind, app.Spec.Destination.Server) {
			targetObjs = append(targetObjs[:i], targetObjs[i+1:]...)
			conditions = append(conditions, v1alpha1.ApplicationCondition{
				Type:               v1alpha1.ApplicationConditionExcludedResourceWarning,
				Message:            fmt.Sprintf("Resource %s/%s %s is excluded in the settings", gvk.Group, gvk.Kind, targetObj.GetName()),
				LastTransitionTime: &now,
			})
		}
	}
	ts.AddCheckpoint("dedup_ms")

	liveObjByKey, err := m.liveStateCache.GetManagedLiveObjs(app, targetObjs)
	if err != nil {
		liveObjByKey = make(map[kubeutil.ResourceKey]*unstructured.Unstructured)
		conditions = append(conditions, v1alpha1.ApplicationCondition{Type: v1alpha1.ApplicationConditionComparisonError, Message: err.Error(), LastTransitionTime: &now})
		failedToLoadObjs = true
	}
	dedupLiveResources(targetObjs, liveObjByKey)
	// filter out all resources which are not permitted in the application project
	for k, v := range liveObjByKey {
		if !project.IsLiveResourcePermitted(v, app.Spec.Destination.Server) {
			delete(liveObjByKey, k)
		}
	}

	for _, liveObj := range liveObjByKey {
		if liveObj != nil {
			appInstanceName := kubeutil.GetAppInstanceLabel(liveObj, appLabelKey)
			if appInstanceName != "" && appInstanceName != app.Name {
				conditions = append(conditions, v1alpha1.ApplicationCondition{
					Type:               v1alpha1.ApplicationConditionSharedResourceWarning,
					Message:            fmt.Sprintf("%s/%s is part of a different application: %s", liveObj.GetKind(), liveObj.GetName(), appInstanceName),
					LastTransitionTime: &now,
				})
			}
		}
	}

	managedLiveObj := make([]*unstructured.Unstructured, len(targetObjs))
	for i, obj := range targetObjs {
		gvk := obj.GroupVersionKind()
		ns := util.FirstNonEmpty(obj.GetNamespace(), app.Spec.Destination.Namespace)
		if namespaced, err := m.liveStateCache.IsNamespaced(app.Spec.Destination.Server, obj.GroupVersionKind().GroupKind()); err == nil && !namespaced {
			ns = ""
		}
		key := kubeutil.NewResourceKey(gvk.Group, gvk.Kind, ns, obj.GetName())
		if liveObj, ok := liveObjByKey[key]; ok {
			managedLiveObj[i] = liveObj
			delete(liveObjByKey, key)
		} else {
			managedLiveObj[i] = nil
		}
	}
	ts.AddCheckpoint("live_ms")

	// Everything remaining in liveObjByKey are "extra" resources that aren't tracked in git.
	// The following adds all the extras to the managedLiveObj list and backfills the targetObj
	// list with nils, so that the lists are of equal lengths for comparison purposes.
	for _, obj := range liveObjByKey {
		targetObjs = append(targetObjs, nil)
		managedLiveObj = append(managedLiveObj, obj)
	}

	// Do the actual comparison
	diffResults, err := diff.DiffArray(targetObjs, managedLiveObj, diffNormalizer)
	if err != nil {
		diffResults = &diff.DiffResultList{}
		failedToLoadObjs = true
		conditions = append(conditions, v1alpha1.ApplicationCondition{Type: v1alpha1.ApplicationConditionComparisonError, Message: err.Error(), LastTransitionTime: &now})
	}
	ts.AddCheckpoint("diff_ms")

	syncCode := v1alpha1.SyncStatusCodeSynced
	managedResources := make([]managedResource, len(targetObjs))
	resourceSummaries := make([]v1alpha1.ResourceStatus, len(targetObjs))
	for i, targetObj := range targetObjs {
		liveObj := managedLiveObj[i]
		obj := liveObj
		if obj == nil {
			obj = targetObj
		}
		if obj == nil {
			continue
		}
		gvk := obj.GroupVersionKind()

		resState := v1alpha1.ResourceStatus{
			Namespace:       obj.GetNamespace(),
			Name:            obj.GetName(),
			Kind:            gvk.Kind,
			Version:         gvk.Version,
			Group:           gvk.Group,
			Hook:            hookutil.IsHook(obj),
			RequiresPruning: targetObj == nil && liveObj != nil,
		}

		var diffResult diff.DiffResult
		if i < len(diffResults.Diffs) {
			diffResult = diffResults.Diffs[i]
		} else {
			diffResult = diff.DiffResult{
				Diff:           gojsondiff.New().CompareObjects(map[string]interface{}{}, map[string]interface{}{}),
				Modified:       false,
				NormalizedLive: []byte("{}"),
				PredictedLive:  []byte("{}"),
			}
		}
		if resState.Hook || ignore.Ignore(obj) {
			// For resource hooks, don't store sync status, and do not affect overall sync status
		} else if diffResult.Modified || targetObj == nil || liveObj == nil {
			// Set resource state to OutOfSync since one of the following is true:
			// * target and live resource are different
			// * target resource not defined and live resource is extra
			// * target resource present but live resource is missing
			resState.Status = v1alpha1.SyncStatusCodeOutOfSync
			// we ignore the status if the obj needs pruning AND we have the annotation
			needsPruning := targetObj == nil && liveObj != nil
			if !(needsPruning && resource.HasAnnotationOption(obj, common.AnnotationCompareOptions, "IgnoreExtraneous")) {
				syncCode = v1alpha1.SyncStatusCodeOutOfSync
			}
		} else {
			resState.Status = v1alpha1.SyncStatusCodeSynced
		}
		// set unknown status to all resource that are not permitted in the app project
		isNamespaced, err := m.liveStateCache.IsNamespaced(app.Spec.Destination.Server, gvk.GroupKind())
		if !project.IsGroupKindPermitted(gvk.GroupKind(), isNamespaced && err == nil) {
			resState.Status = v1alpha1.SyncStatusCodeUnknown
		}

		// we can't say anything about the status if we were unable to get the target objects
		if failedToLoadObjs {
			resState.Status = v1alpha1.SyncStatusCodeUnknown
		}
		managedResources[i] = managedResource{
			Name:      resState.Name,
			Namespace: resState.Namespace,
			Group:     resState.Group,
			Kind:      resState.Kind,
			Version:   resState.Version,
			Live:      liveObj,
			Target:    targetObj,
			Diff:      diffResult,
			Hook:      resState.Hook,
		}
		resourceSummaries[i] = resState
	}

	if failedToLoadObjs {
		syncCode = v1alpha1.SyncStatusCodeUnknown
	}
	syncStatus := v1alpha1.SyncStatus{
		ComparedTo: appv1.ComparedTo{
			Source:      source,
			Destination: app.Spec.Destination,
		},
		Status: syncCode,
	}
	if manifestInfo != nil {
		syncStatus.Revision = manifestInfo.Revision
	}
	ts.AddCheckpoint("sync_ms")

	healthStatus, err := health.SetApplicationHealth(resourceSummaries, GetLiveObjs(managedResources), resourceOverrides, func(obj *unstructured.Unstructured) bool {
		return !isSelfReferencedApp(app, kubeutil.GetObjectRef(obj))
	})

	if err != nil {
		conditions = append(conditions, appv1.ApplicationCondition{Type: v1alpha1.ApplicationConditionComparisonError, Message: err.Error(), LastTransitionTime: &now})
	}

	compRes := comparisonResult{
		syncStatus:       &syncStatus,
		healthStatus:     healthStatus,
		resources:        resourceSummaries,
		managedResources: managedResources,
		hooks:            hooks,
		diffNormalizer:   diffNormalizer,
	}
	if manifestInfo != nil {
		compRes.appSourceType = v1alpha1.ApplicationSourceType(manifestInfo.SourceType)
	}
	app.Status.SetConditions(conditions, map[appv1.ApplicationConditionType]bool{
		appv1.ApplicationConditionComparisonError:         true,
		appv1.ApplicationConditionSharedResourceWarning:   true,
		appv1.ApplicationConditionRepeatedResourceWarning: true,
		appv1.ApplicationConditionExcludedResourceWarning: true,
	})
	ts.AddCheckpoint("health_ms")
	compRes.timings = ts.Timings()
	return &compRes
}

func (m *appStateManager) persistRevisionHistory(app *v1alpha1.Application, revision string, source v1alpha1.ApplicationSource) error {
	var nextID int64
	if len(app.Status.History) > 0 {
		nextID = app.Status.History[len(app.Status.History)-1].ID + 1
	}
	app.Status.History = append(app.Status.History, v1alpha1.RevisionHistory{
		Revision:   revision,
		DeployedAt: metav1.NewTime(time.Now().UTC()),
		ID:         nextID,
		Source:     source,
	})

	app.Status.History = app.Status.History.Trunc(app.Spec.GetRevisionHistoryLimit())

	patch, err := json.Marshal(map[string]map[string][]v1alpha1.RevisionHistory{
		"status": {
			"history": app.Status.History,
		},
	})
	if err != nil {
		return err
	}
	_, err = m.appclientset.ArgoprojV1alpha1().Applications(m.namespace).Patch(app.Name, types.MergePatchType, patch)
	return err
}

// NewAppStateManager creates new instance of Ksonnet app comparator
func NewAppStateManager(
	db db.ArgoDB,
	appclientset appclientset.Interface,
	repoClientset apiclient.Clientset,
	namespace string,
	kubectl kubeutil.Kubectl,
	settingsMgr *settings.SettingsManager,
	liveStateCache statecache.LiveStateCache,
	projInformer cache.SharedIndexInformer,
	metricsServer *metrics.MetricsServer,
) AppStateManager {
	return &appStateManager{
		liveStateCache: liveStateCache,
		db:             db,
		appclientset:   appclientset,
		kubectl:        kubectl,
		repoClientset:  repoClientset,
		namespace:      namespace,
		settingsMgr:    settingsMgr,
		projInformer:   projInformer,
		metricsServer:  metricsServer,
	}
}<|MERGE_RESOLUTION|>--- conflicted
+++ resolved
@@ -155,17 +155,9 @@
 		Namespace:         app.Spec.Destination.Namespace,
 		ApplicationSource: &source,
 		Plugins:           tools,
-<<<<<<< HEAD
-		KustomizeOptions: &appv1.KustomizeOptions{
-			BuildOptions: buildOptions,
-		},
-		KubeVersion: serverVersion,
-		ApiVersions: argo.APIGroupsToVersions(apiGroups),
-=======
 		KustomizeOptions:  kustomizeOptions,
 		KubeVersion:       serverVersion,
 		ApiVersions:       argo.APIGroupsToVersions(apiGroups),
->>>>>>> 20d56730
 	})
 	if err != nil {
 		return nil, nil, nil, err
